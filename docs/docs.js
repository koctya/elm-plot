--- conflicted
+++ resolved
@@ -9227,21 +9227,6 @@
 		node.blur();
 		return _elm_lang$core$Native_Utils.Tuple0;
 	});
-<<<<<<< HEAD
-var _terezka$elm_plot$Plot$collectPoints = F2(
-	function (element, allPoints) {
-		var _p1 = element;
-		switch (_p1.ctor) {
-			case 'Area':
-				return A2(_elm_lang$core$Basics_ops['++'], allPoints, _p1._0.points);
-			case 'Scatter':
-				return A2(_elm_lang$core$Basics_ops['++'], allPoints, _p1._0.points);
-			case 'Line':
-				return A2(_elm_lang$core$Basics_ops['++'], allPoints, _p1._0.points);
-			default:
-				return allPoints;
-		}
-=======
 }
 
 
@@ -9251,7 +9236,6 @@
 {
 	return withNode(id, function(node) {
 		return node.scrollTop;
->>>>>>> 01886fb9
 	});
 }
 
@@ -9389,136 +9373,6 @@
 	function (a, b) {
 		return {lower: a, upper: b};
 	});
-<<<<<<< HEAD
-var _terezka$elm_plot$Plot$toSvgCircle = F2(
-	function (radius, point) {
-		return A2(
-			_elm_lang$svg$Svg$circle,
-			{
-				ctor: '::',
-				_0: _elm_lang$svg$Svg_Attributes$cx(
-					_elm_lang$core$Basics$toString(
-						_elm_lang$core$Tuple$first(point))),
-				_1: {
-					ctor: '::',
-					_0: _elm_lang$svg$Svg_Attributes$cy(
-						_elm_lang$core$Basics$toString(
-							_elm_lang$core$Tuple$second(point))),
-					_1: {
-						ctor: '::',
-						_0: _elm_lang$svg$Svg_Attributes$r(
-							_elm_lang$core$Basics$toString(radius)),
-						_1: {ctor: '[]'}
-					}
-				}
-			},
-			{ctor: '[]'});
-	});
-var _terezka$elm_plot$Plot$viewScatter = F2(
-	function (_p24, _p23) {
-		var _p25 = _p24;
-		var _p26 = _p23;
-		var svgPoints = A2(_elm_lang$core$List$map, _p25.toSvgCoords, _p26.points);
-		return A2(
-			_elm_lang$svg$Svg$g,
-			{
-				ctor: '::',
-				_0: _elm_lang$svg$Svg_Attributes$style(
-					_terezka$elm_plot$Helpers$toStyle(_p26.style)),
-				_1: {ctor: '[]'}
-			},
-			A2(
-				_elm_lang$core$List$map,
-				_terezka$elm_plot$Plot$toSvgCircle(_p26.radius),
-				svgPoints));
-	});
-var _terezka$elm_plot$Plot$viewArea = F2(
-	function (_p28, _p27) {
-		var _p29 = _p28;
-		var _p35 = _p29.toSvgCoords;
-		var _p30 = _p27;
-		var _p34 = _p30.points;
-		var svgCoords = A2(_elm_lang$core$List$map, _p35, _p34);
-		var instructions = A2(_terezka$elm_plot$Helpers$coordToInstruction, 'L', svgCoords);
-		var range = A2(_elm_lang$core$List$map, _elm_lang$core$Tuple$first, _p34);
-		var _p31 = {
-			ctor: '_Tuple2',
-			_0: _terezka$elm_plot$Helpers$getLowest(range),
-			_1: _terezka$elm_plot$Helpers$getHighest(range)
-		};
-		var lowestX = _p31._0;
-		var highestX = _p31._1;
-		var _p32 = _p35(
-			{ctor: '_Tuple2', _0: highestX, _1: 0});
-		var highestSvgX = _p32._0;
-		var originY = _p32._1;
-		var endInstructions = A2(
-			_terezka$elm_plot$Helpers$toInstruction,
-			'L',
-			{
-				ctor: '::',
-				_0: highestSvgX,
-				_1: {
-					ctor: '::',
-					_0: originY,
-					_1: {ctor: '[]'}
-				}
-			});
-		var _p33 = _p35(
-			{ctor: '_Tuple2', _0: lowestX, _1: 0});
-		var lowestSvgX = _p33._0;
-		var startInstruction = A2(
-			_terezka$elm_plot$Helpers$toInstruction,
-			'M',
-			{
-				ctor: '::',
-				_0: lowestSvgX,
-				_1: {
-					ctor: '::',
-					_0: originY,
-					_1: {ctor: '[]'}
-				}
-			});
-		return A2(
-			_elm_lang$svg$Svg$path,
-			{
-				ctor: '::',
-				_0: _elm_lang$svg$Svg_Attributes$d(
-					A2(
-						_elm_lang$core$Basics_ops['++'],
-						startInstruction,
-						A2(
-							_elm_lang$core$Basics_ops['++'],
-							instructions,
-							A2(_elm_lang$core$Basics_ops['++'], endInstructions, 'Z')))),
-				_1: {
-					ctor: '::',
-					_0: _elm_lang$svg$Svg_Attributes$style(
-						_terezka$elm_plot$Helpers$toStyle(_p30.style)),
-					_1: {ctor: '[]'}
-				}
-			},
-			{ctor: '[]'});
-	});
-var _terezka$elm_plot$Plot$viewGridLine = F4(
-	function (toSvgCoords, scale, style, position) {
-		var _p36 = scale;
-		var lowest = _p36.lowest;
-		var highest = _p36.highest;
-		var _p37 = toSvgCoords(
-			{ctor: '_Tuple2', _0: lowest, _1: position});
-		var x1 = _p37._0;
-		var y1 = _p37._1;
-		var _p38 = toSvgCoords(
-			{ctor: '_Tuple2', _0: highest, _1: position});
-		var x2 = _p38._0;
-		var y2 = _p38._1;
-		var attrs = {
-			ctor: '::',
-			_0: _elm_lang$svg$Svg_Attributes$style(
-				_terezka$elm_plot$Helpers$toStyle(style)),
-			_1: A4(_terezka$elm_plot$Helpers$toPositionAttr, x1, y1, x2, y2)
-=======
 var _terezka$elm_plot$Internal_Types$EdgesAny = F2(
 	function (a, b) {
 		return {lower: a, upper: b};
@@ -9553,7 +9407,6 @@
 					};
 				};
 			};
->>>>>>> 01886fb9
 		};
 	};
 };
@@ -9583,43 +9436,6 @@
 			shared,
 			toB(shared));
 	});
-<<<<<<< HEAD
-var _terezka$elm_plot$Plot$getGridPositions = F2(
-	function (tickValues, values) {
-		var _p39 = values;
-		if (_p39.ctor === 'GridMirrorTicks') {
-			return tickValues;
-		} else {
-			return _p39._0;
-		}
-	});
-var _terezka$elm_plot$Plot$viewGrid = F2(
-	function (_p41, _p40) {
-		var _p42 = _p41;
-		var _p43 = _p40;
-		var positions = A2(_terezka$elm_plot$Plot$getGridPositions, _p42.oppositeTicks, _p43.values);
-		return A2(
-			_elm_lang$svg$Svg$g,
-			{
-				ctor: '::',
-				_0: _elm_lang$svg$Svg_Attributes$class(
-					A2(_elm_lang$core$String$join, ' ', _p43.classes)),
-				_1: {ctor: '[]'}
-			},
-			A2(
-				_elm_lang$core$List$map,
-				A3(_terezka$elm_plot$Plot$viewGridLine, _p42.toSvgCoords, _p42.scale, _p43.style),
-				positions));
-	});
-var _terezka$elm_plot$Plot$defaultLabelStyleY = {
-	ctor: '_Tuple2',
-	_0: {
-		ctor: '::',
-		_0: {ctor: '_Tuple2', _0: 'text-anchor', _1: 'end'},
-		_1: {ctor: '[]'}
-	},
-	_1: {ctor: '_Tuple2', _0: -10, _1: 5}
-=======
 var _terezka$elm_plot$Internal_Stuff$foldOriented = F3(
 	function (fold, orientation, old) {
 		var _p0 = orientation;
@@ -9640,7 +9456,6 @@
 var _terezka$elm_plot$Internal_Stuff$flipOriented = function (_p1) {
 	var _p2 = _p1;
 	return {x: _p2.y, y: _p2.x};
->>>>>>> 01886fb9
 };
 var _terezka$elm_plot$Internal_Stuff_ops = _terezka$elm_plot$Internal_Stuff_ops || {};
 _terezka$elm_plot$Internal_Stuff_ops['?'] = F3(
@@ -9663,30 +9478,6 @@
 		_elm_lang$core$Tuple$second);
 	return _elm_lang$core$List$map(toValue);
 };
-<<<<<<< HEAD
-var _terezka$elm_plot$Plot$defaultLabelView = F4(
-	function (_p44, orientation, index, tick) {
-		var _p45 = _p44;
-		var _p46 = A3(
-			F2(
-				function (x, y) {
-					return A2(_terezka$elm_plot$Plot_ops['?'], x, y);
-				}),
-			orientation,
-			_terezka$elm_plot$Plot$defaultLabelStyleX,
-			_terezka$elm_plot$Plot$defaultLabelStyleY);
-		var defaultStyle = _p46._0;
-		var defaultDisplacement = _p46._1;
-		var _p47 = A2(_elm_lang$core$Maybe$withDefault, defaultDisplacement, _p45.displace);
-		var dx = _p47._0;
-		var dy = _p47._1;
-		return A2(
-			_elm_lang$svg$Svg$text_,
-			{
-				ctor: '::',
-				_0: _elm_lang$svg$Svg_Attributes$transform(
-					_terezka$elm_plot$Helpers$toTranslate(
-=======
 var _terezka$elm_plot$Internal_Stuff$getDifference = F2(
 	function (a, b) {
 		return _elm_lang$core$Basics$abs(a - b);
@@ -9837,7 +9628,6 @@
 					return A2(
 						_terezka$elm_plot$Internal_Draw$toInstruction,
 						instructionType,
->>>>>>> 01886fb9
 						{
 							ctor: '::',
 							_0: _p6._0,
@@ -9871,39 +9661,6 @@
 				_0: x,
 				_1: {
 					ctor: '::',
-<<<<<<< HEAD
-					_0: _elm_lang$svg$Svg_Attributes$style(
-						_terezka$elm_plot$Helpers$toStyle(
-							A2(_elm_lang$core$Basics_ops['++'], defaultStyle, _p45.style))),
-					_1: {
-						ctor: '::',
-						_0: _elm_lang$svg$Svg_Attributes$class(
-							A2(_elm_lang$core$String$join, ' ', _p45.classes)),
-						_1: {ctor: '[]'}
-					}
-				}
-			},
-			{
-				ctor: '::',
-				_0: A2(
-					_elm_lang$svg$Svg$tspan,
-					{ctor: '[]'},
-					{
-						ctor: '::',
-						_0: _elm_lang$svg$Svg$text(
-							A2(_p45.format, index, tick)),
-						_1: {ctor: '[]'}
-					}),
-				_1: {ctor: '[]'}
-			});
-	});
-var _terezka$elm_plot$Plot$defaultTickView = F4(
-	function (_p50, orientation, _p49, _p48) {
-		var _p51 = _p50;
-		var styleFinal = A2(
-			_elm_lang$core$Basics_ops['++'],
-			_p51.style,
-=======
 					_0: y,
 					_1: {ctor: '[]'}
 				}
@@ -9931,7 +9688,6 @@
 		return A2(
 			_terezka$elm_plot$Internal_Draw$classAttribute,
 			base,
->>>>>>> 01886fb9
 			{
 				ctor: '::',
 				_0: A3(
@@ -9942,12 +9698,6 @@
 					orientation,
 					A2(
 						_elm_lang$core$Basics_ops['++'],
-<<<<<<< HEAD
-						_elm_lang$core$Basics$toString(_p51.width),
-						'px')
-				},
-				_1: {ctor: '[]'}
-=======
 						_terezka$elm_plot$Internal_Draw$classBase(base),
 						'--x'),
 					A2(
@@ -9955,7 +9705,6 @@
 						_terezka$elm_plot$Internal_Draw$classBase(base),
 						'--y')),
 				_1: classes
->>>>>>> 01886fb9
 			});
 	});
 var _terezka$elm_plot$Internal_Draw$positionAttributes = F2(
@@ -9972,19 +9721,6 @@
 					_elm_lang$core$Basics$toString(_p10._1)),
 				_1: {
 					ctor: '::',
-<<<<<<< HEAD
-					_0: _elm_lang$svg$Svg_Attributes$y2(
-						_elm_lang$core$Basics$toString(_p51.length)),
-					_1: {
-						ctor: '::',
-						_0: _elm_lang$svg$Svg_Attributes$transform(displacement),
-						_1: {
-							ctor: '::',
-							_0: _elm_lang$svg$Svg_Attributes$class(
-								A2(_elm_lang$core$String$join, ' ', _p51.classes)),
-							_1: {ctor: '[]'}
-						}
-=======
 					_0: _elm_lang$svg$Svg_Attributes$x2(
 						_elm_lang$core$Basics$toString(_p11._0)),
 					_1: {
@@ -9992,34 +9728,11 @@
 						_0: _elm_lang$svg$Svg_Attributes$y2(
 							_elm_lang$core$Basics$toString(_p11._1)),
 						_1: {ctor: '[]'}
->>>>>>> 01886fb9
 					}
 				}
 			}
 		};
 	});
-<<<<<<< HEAD
-var _terezka$elm_plot$Plot$placeTick = F3(
-	function (_p53, view, _p52) {
-		var _p54 = _p53;
-		var _p55 = _p52;
-		var _p56 = _p55._1;
-		return A2(
-			_elm_lang$svg$Svg$g,
-			{
-				ctor: '::',
-				_0: _elm_lang$svg$Svg_Attributes$transform(
-					_terezka$elm_plot$Helpers$toTranslate(
-						_p54.toSvgCoords(
-							{ctor: '_Tuple2', _0: _p56, _1: 0}))),
-				_1: {ctor: '[]'}
-			},
-			{
-				ctor: '::',
-				_0: A2(view, _p55._0, _p56),
-				_1: {ctor: '[]'}
-			});
-=======
 var _terezka$elm_plot$Internal_Draw$fullLine = F3(
 	function (attributes, _p12, value) {
 		var _p13 = _p12;
@@ -10038,7 +9751,6 @@
 				A2(_terezka$elm_plot$Internal_Draw$positionAttributes, begin, end),
 				attributes),
 			{ctor: '[]'});
->>>>>>> 01886fb9
 	});
 
 var _terezka$elm_plot$Internal_Tick$zipWithDistance = F4(
@@ -10076,134 +9788,6 @@
 		var magMsdFinal = (_elm_lang$core$Native_Utils.cmp(magMsd, 5) > 0) ? 10 : ((_elm_lang$core$Native_Utils.cmp(magMsd, 2) > 0) ? 5 : ((_elm_lang$core$Native_Utils.cmp(magMsd, 1) > 0) ? 1 : magMsd));
 		return _elm_lang$core$Basics$toFloat(magMsdFinal) * magPow;
 	});
-<<<<<<< HEAD
-var _terezka$elm_plot$Plot$viewAxis = F2(
-	function (plotProps, _p57) {
-		var _p58 = _p57;
-		var _p63 = _p58.orientation;
-		var _p59 = plotProps;
-		var scale = _p59.scale;
-		var oppositeScale = _p59.oppositeScale;
-		var toSvgCoords = _p59.toSvgCoords;
-		var oppositeToSvgCoords = _p59.oppositeToSvgCoords;
-		var tickPositions = _terezka$elm_plot$Plot$indexTicks(
-			A2(
-				_terezka$elm_plot$Plot$filterTicks,
-				_p58.axisCrossing,
-				_p58.toTickValues(scale)));
-		var labelPositions = function () {
-			var _p60 = _p58.labelValues;
-			if (_p60.ctor === 'LabelCustomValues') {
-				return _terezka$elm_plot$Plot$indexTicks(_p60._0);
-			} else {
-				return A2(
-					_elm_lang$core$List$filter,
-					function (_p61) {
-						var _p62 = _p61;
-						return A2(_p60._0, _p62._0, _p62._1);
-					},
-					tickPositions);
-			}
-		}();
-		return A2(
-			_elm_lang$svg$Svg$g,
-			{
-				ctor: '::',
-				_0: _elm_lang$svg$Svg_Attributes$style(
-					_terezka$elm_plot$Helpers$toStyle(_p58.style)),
-				_1: {
-					ctor: '::',
-					_0: _elm_lang$svg$Svg_Attributes$class(
-						A2(_elm_lang$core$String$join, ' ', _p58.classes)),
-					_1: {ctor: '[]'}
-				}
-			},
-			{
-				ctor: '::',
-				_0: A4(_terezka$elm_plot$Plot$viewGridLine, toSvgCoords, scale, _p58.axisLineStyle, 0),
-				_1: {
-					ctor: '::',
-					_0: A2(
-						_elm_lang$svg$Svg$g,
-						{ctor: '[]'},
-						A2(
-							_elm_lang$core$List$map,
-							A2(
-								_terezka$elm_plot$Plot$placeTick,
-								plotProps,
-								_p58.tickView(_p63)),
-							tickPositions)),
-					_1: {
-						ctor: '::',
-						_0: A2(
-							_elm_lang$svg$Svg$g,
-							{ctor: '[]'},
-							A2(
-								_elm_lang$core$List$map,
-								A2(
-									_terezka$elm_plot$Plot$placeTick,
-									plotProps,
-									_p58.labelView(_p63)),
-								labelPositions)),
-						_1: {ctor: '[]'}
-					}
-				}
-			});
-	});
-var _terezka$elm_plot$Plot$viewElement = F3(
-	function (plotProps, element, views) {
-		var _p64 = element;
-		switch (_p64.ctor) {
-			case 'Axis':
-				var _p66 = _p64._0;
-				var plotPropsFitted = function () {
-					var _p65 = _p66.orientation;
-					if (_p65.ctor === 'X') {
-						return plotProps;
-					} else {
-						return _terezka$elm_plot$Plot$flipToY(plotProps);
-					}
-				}();
-				return {
-					ctor: '::',
-					_0: A2(_terezka$elm_plot$Plot$viewAxis, plotPropsFitted, _p66),
-					_1: views
-				};
-			case 'Grid':
-				var _p68 = _p64._0;
-				var plotPropsFitted = function () {
-					var _p67 = _p68.orientation;
-					if (_p67.ctor === 'X') {
-						return plotProps;
-					} else {
-						return _terezka$elm_plot$Plot$flipToY(plotProps);
-					}
-				}();
-				return {
-					ctor: '::',
-					_0: A2(_terezka$elm_plot$Plot$viewGrid, plotPropsFitted, _p68),
-					_1: views
-				};
-			case 'Line':
-				return {
-					ctor: '::',
-					_0: A2(_terezka$elm_plot$Plot$viewLine, plotProps, _p64._0),
-					_1: views
-				};
-			case 'Area':
-				return {
-					ctor: '::',
-					_0: A2(_terezka$elm_plot$Plot$viewArea, plotProps, _p64._0),
-					_1: views
-				};
-			default:
-				return {
-					ctor: '::',
-					_0: A2(_terezka$elm_plot$Plot$viewScatter, plotProps, _p64._0),
-					_1: views
-				};
-		}
-=======
 var _terezka$elm_plot$Internal_Tick$getDeltaPrecision = function (delta) {
 	return _elm_lang$core$Basics$abs(
 		A2(
@@ -10246,27 +9830,17 @@
 	function (delta, lowest, range, firstValue) {
 		return _elm_lang$core$Basics$floor(
 			(range - (_elm_lang$core$Basics$abs(lowest) - _elm_lang$core$Basics$abs(firstValue))) / delta);
->>>>>>> 01886fb9
 	});
 var _terezka$elm_plot$Internal_Tick$getFirstValue = F2(
 	function (delta, lowest) {
 		return A2(_terezka$elm_plot$Internal_Stuff$ceilToNearest, delta, lowest);
 	});
-<<<<<<< HEAD
-var _terezka$elm_plot$Plot$viewPlot = F2(
-	function (_p69, children) {
-		var _p70 = _p69;
-		var _p71 = _p70.size;
-		var width = _p71._0;
-		var height = _p71._1;
-=======
 var _terezka$elm_plot$Internal_Tick$toValuesFromDelta = F2(
 	function (delta, _p0) {
 		var _p1 = _p0;
 		var _p2 = _p1.lowest;
 		var firstValue = A2(_terezka$elm_plot$Internal_Tick$getFirstValue, delta, _p2);
 		var tickCount = A4(_terezka$elm_plot$Internal_Tick$getCount, delta, _p2, _p1.range, firstValue);
->>>>>>> 01886fb9
 		return A2(
 			_elm_lang$core$List$map,
 			A2(_terezka$elm_plot$Internal_Tick$toValue, delta, firstValue),
@@ -10332,23 +9906,12 @@
 						_elm_lang$core$Basics$toString(_p10.length)),
 					_1: {
 						ctor: '::',
-<<<<<<< HEAD
-						_0: _elm_lang$svg$Svg_Attributes$style(
-							_terezka$elm_plot$Helpers$toStyle(_p70.style)),
-						_1: {
-							ctor: '::',
-							_0: _elm_lang$svg$Svg_Attributes$class(
-								A2(_elm_lang$core$String$join, ' ', _p70.classes)),
-							_1: {ctor: '[]'}
-						}
-=======
 						_0: _elm_lang$svg$Svg_Attributes$class(
 							A2(
 								_elm_lang$core$String$join,
 								' ',
 								{ctor: '::', _0: 'elm-plot__tick__default-view', _1: _p10.classes})),
 						_1: {ctor: '[]'}
->>>>>>> 01886fb9
 					}
 				}
 			},
@@ -10400,36 +9963,6 @@
 var _terezka$elm_plot$Internal_Tick$FromCustomView = function (a) {
 	return {ctor: 'FromCustomView', _0: a};
 };
-<<<<<<< HEAD
-var _terezka$elm_plot$Plot$scatterRadius = F2(
-	function (radius, config) {
-		return _elm_lang$core$Native_Utils.update(
-			config,
-			{radius: radius});
-	});
-var _terezka$elm_plot$Plot$scatterStyle = F2(
-	function (style, config) {
-		return _elm_lang$core$Native_Utils.update(
-			config,
-			{style: style});
-	});
-var _terezka$elm_plot$Plot$defaultScatterConfig = {
-	style: {ctor: '[]'},
-	points: {ctor: '[]'},
-	radius: 5
-};
-var _terezka$elm_plot$Plot$gridClasses = F2(
-	function (classes, config) {
-		return _elm_lang$core$Native_Utils.update(
-			config,
-			{classes: classes});
-	});
-var _terezka$elm_plot$Plot$gridStyle = F2(
-	function (style, config) {
-		return _elm_lang$core$Native_Utils.update(
-			config,
-			{style: style});
-=======
 var _terezka$elm_plot$Internal_Tick$FromStyleDynamic = function (a) {
 	return {ctor: 'FromStyleDynamic', _0: a};
 };
@@ -10459,7 +9992,6 @@
 		} else {
 			return A2(_elm_lang$core$List$filter, _p0._0, tickValues);
 		}
->>>>>>> 01886fb9
 	});
 var _terezka$elm_plot$Internal_Label$defaultView = F3(
 	function (_p2, orientation, _p1) {
@@ -10474,10 +10006,6 @@
 		var attrs = A2(
 			_elm_lang$core$Basics_ops['++'],
 			{
-<<<<<<< HEAD
-				labelView: function (_p72) {
-					return view;
-=======
 				ctor: '::',
 				_0: _elm_lang$svg$Svg_Attributes$transform(
 					_terezka$elm_plot$Internal_Draw$toTranslate(
@@ -10499,7 +10027,6 @@
 								{ctor: '::', _0: 'elm-plot__label__default-view', _1: _p3.classes})),
 						_1: {ctor: '[]'}
 					}
->>>>>>> 01886fb9
 				}
 			},
 			_p3.customAttrs);
@@ -10507,12 +10034,6 @@
 			_elm_lang$svg$Svg$text_,
 			attrs,
 			{
-<<<<<<< HEAD
-				labelView: F2(
-					function (_p74, _p73) {
-						return view;
-					})
-=======
 				ctor: '::',
 				_0: A2(
 					_elm_lang$svg$Svg$tspan,
@@ -10525,7 +10046,6 @@
 						_1: {ctor: '[]'}
 					}),
 				_1: {ctor: '[]'}
->>>>>>> 01886fb9
 			});
 	});
 var _terezka$elm_plot$Internal_Label$toViewFromStyleDynamic = F3(
@@ -10552,28 +10072,6 @@
 			return _p12._0;
 	}
 };
-<<<<<<< HEAD
-var _terezka$elm_plot$Plot$tickCustomViewIndexed = F2(
-	function (view, config) {
-		return _elm_lang$core$Native_Utils.update(
-			config,
-			{
-				tickView: function (_p75) {
-					return view;
-				}
-			});
-	});
-var _terezka$elm_plot$Plot$tickCustomView = F2(
-	function (view, config) {
-		return _elm_lang$core$Native_Utils.update(
-			config,
-			{
-				tickView: F2(
-					function (_p77, _p76) {
-						return view;
-					})
-			});
-=======
 var _terezka$elm_plot$Internal_Label$defaultStyleConfig = {
 	displace: _elm_lang$core$Maybe$Nothing,
 	format: function (_p13) {
@@ -10587,7 +10085,6 @@
 var _terezka$elm_plot$Internal_Label$Config = F2(
 	function (a, b) {
 		return {viewConfig: a, valueConfig: b};
->>>>>>> 01886fb9
 	});
 var _terezka$elm_plot$Internal_Label$StyleConfig = F5(
 	function (a, b, c, d, e) {
@@ -10651,19 +10148,6 @@
 			attrs,
 			{ctor: '[]'});
 	});
-<<<<<<< HEAD
-var _terezka$elm_plot$Plot$axisClasses = F2(
-	function (classes, config) {
-		return _elm_lang$core$Native_Utils.update(
-			config,
-			{classes: classes});
-	});
-var _terezka$elm_plot$Plot$axisStyle = F2(
-	function (style, config) {
-		return _elm_lang$core$Native_Utils.update(
-			config,
-			{style: style});
-=======
 var _terezka$elm_plot$Internal_Line$defaultConfig = {
 	style: {
 		ctor: '::',
@@ -10675,7 +10159,6 @@
 var _terezka$elm_plot$Internal_Line$Config = F2(
 	function (a, b) {
 		return {style: a, customAttrs: b};
->>>>>>> 01886fb9
 	});
 
 var _terezka$elm_plot$Internal_Axis$isCrossing = F2(
@@ -10689,21 +10172,6 @@
 			_terezka$elm_plot$Internal_Axis$isCrossing(crossings),
 			values) : values;
 	});
-<<<<<<< HEAD
-var _terezka$elm_plot$Plot$labelClasses = F2(
-	function (classes, config) {
-		return _elm_lang$core$Native_Utils.update(
-			config,
-			{classes: classes});
-	});
-var _terezka$elm_plot$Plot$labelFormat = F2(
-	function (format, config) {
-		return _elm_lang$core$Native_Utils.update(
-			config,
-			{
-				format: _elm_lang$core$Basics$always(format)
-			});
-=======
 var _terezka$elm_plot$Internal_Axis$toRotate = F2(
 	function (anchor, orientation) {
 		var _p0 = orientation;
@@ -10722,7 +10190,6 @@
 				return 'rotate(90 0 0)';
 			}
 		}
->>>>>>> 01886fb9
 	});
 var _terezka$elm_plot$Internal_Axis$addDisplacement = F2(
 	function (_p4, _p3) {
@@ -10730,26 +10197,6 @@
 		var _p6 = _p3;
 		return {ctor: '_Tuple2', _0: _p5._0 + _p6._0, _1: _p5._1 + _p6._1};
 	});
-<<<<<<< HEAD
-var _terezka$elm_plot$Plot$defaultLabelViewConfig = {
-	displace: _elm_lang$core$Maybe$Nothing,
-	format: function (_p78) {
-		return _elm_lang$core$Basics$toString;
-	},
-	style: {ctor: '[]'},
-	classes: {ctor: '[]'}
-};
-var _terezka$elm_plot$Plot$toLabelView = function (attrs) {
-	return _terezka$elm_plot$Plot$defaultLabelView(
-		A3(
-			_elm_lang$core$List$foldl,
-			F2(
-				function (x, y) {
-					return x(y);
-				}),
-			_terezka$elm_plot$Plot$defaultLabelViewConfig,
-			attrs));
-=======
 var _terezka$elm_plot$Internal_Axis$getDisplacement = F2(
 	function (anchor, orientation) {
 		var _p7 = orientation;
@@ -10776,7 +10223,6 @@
 	} else {
 		return 'end';
 	}
->>>>>>> 01886fb9
 };
 var _terezka$elm_plot$Internal_Axis$toAnchorStyle = F2(
 	function (anchor, orientation) {
@@ -11042,19 +10488,8 @@
 				valueConfig: _terezka$elm_plot$Internal_Tick$FromDelta(delta)
 			});
 	});
-<<<<<<< HEAD
-var _terezka$elm_plot$Plot$tickClasses = F2(
-	function (classes, config) {
-		return _elm_lang$core$Native_Utils.update(
-			config,
-			{classes: classes});
-	});
-var _terezka$elm_plot$Plot$tickWidth = F2(
-	function (width, config) {
-=======
 var _terezka$elm_plot$Plot_Tick$values = F2(
 	function (values, config) {
->>>>>>> 01886fb9
 		return _elm_lang$core$Native_Utils.update(
 			config,
 			{
@@ -11070,24 +10505,6 @@
 					_elm_lang$core$Basics$always(view))
 			});
 	});
-<<<<<<< HEAD
-var _terezka$elm_plot$Plot$defaultTickViewConfig = {
-	length: 7,
-	width: 1,
-	style: {ctor: '[]'},
-	classes: {ctor: '[]'}
-};
-var _terezka$elm_plot$Plot$toTickView = function (attrs) {
-	return _terezka$elm_plot$Plot$defaultTickView(
-		A3(
-			_elm_lang$core$List$foldl,
-			F2(
-				function (x, y) {
-					return x(y);
-				}),
-			_terezka$elm_plot$Plot$defaultTickViewConfig,
-			attrs));
-=======
 var _terezka$elm_plot$Plot_Tick$toStyleConfig = function (attributes) {
 	return A3(
 		_elm_lang$core$List$foldl,
@@ -11097,7 +10514,6 @@
 			}),
 		_terezka$elm_plot$Internal_Tick$defaultStyleConfig,
 		attributes);
->>>>>>> 01886fb9
 };
 var _terezka$elm_plot$Plot_Tick$view = F2(
 	function (styles, config) {
@@ -11142,19 +10558,8 @@
 				}
 			});
 	});
-<<<<<<< HEAD
-var _terezka$elm_plot$Plot$plotClasses = F2(
-	function (classes, config) {
-		return _elm_lang$core$Native_Utils.update(
-			config,
-			{classes: classes});
-	});
-var _terezka$elm_plot$Plot$size = F2(
-	function (size, config) {
-=======
 var _terezka$elm_plot$Plot_Tick$strokeWidth = F2(
 	function (strokeWidth, config) {
->>>>>>> 01886fb9
 		return _elm_lang$core$Native_Utils.update(
 			config,
 			{
@@ -11187,24 +10592,6 @@
 			config,
 			{classes: classes});
 	});
-<<<<<<< HEAD
-var _terezka$elm_plot$Plot$defaultMetaConfig = {
-	size: {ctor: '_Tuple2', _0: 800, _1: 500},
-	padding: {ctor: '_Tuple2', _0: 0, _1: 0},
-	classes: {ctor: '[]'},
-	style: {
-		ctor: '::',
-		_0: {ctor: '_Tuple2', _0: 'padding', _1: '30px'},
-		_1: {
-			ctor: '::',
-			_0: {ctor: '_Tuple2', _0: 'stroke', _1: '#000'},
-			_1: {ctor: '[]'}
-		}
-	}
-};
-var _terezka$elm_plot$Plot$plotStyle = F2(
-	function (style, config) {
-=======
 var _terezka$elm_plot$Plot_Tick$width = F2(
 	function (width, config) {
 		return _elm_lang$core$Native_Utils.update(
@@ -11236,7 +10623,6 @@
 	});
 var _terezka$elm_plot$Plot_Label$viewCustom = F2(
 	function (view, config) {
->>>>>>> 01886fb9
 		return _elm_lang$core$Native_Utils.update(
 			config,
 			{
@@ -11254,31 +10640,6 @@
 		_terezka$elm_plot$Internal_Label$defaultStyleConfig,
 		styleAttributes);
 };
-<<<<<<< HEAD
-var _terezka$elm_plot$Plot$MetaConfig = F4(
-	function (a, b, c, d) {
-		return {size: a, padding: b, classes: c, style: d};
-	});
-var _terezka$elm_plot$Plot$TickViewConfig = F4(
-	function (a, b, c, d) {
-		return {length: a, width: b, style: c, classes: d};
-	});
-var _terezka$elm_plot$Plot$LabelViewConfig = F4(
-	function (a, b, c, d) {
-		return {displace: a, format: b, style: c, classes: d};
-	});
-var _terezka$elm_plot$Plot$AxisConfig = F9(
-	function (a, b, c, d, e, f, g, h, i) {
-		return {toTickValues: a, tickView: b, labelValues: c, labelView: d, axisLineStyle: e, axisCrossing: f, style: g, classes: h, orientation: i};
-	});
-var _terezka$elm_plot$Plot$GridConfig = F4(
-	function (a, b, c, d) {
-		return {values: a, style: b, classes: c, orientation: d};
-	});
-var _terezka$elm_plot$Plot$ScatterConfig = F3(
-	function (a, b, c) {
-		return {style: a, points: b, radius: c};
-=======
 var _terezka$elm_plot$Plot_Label$view = F2(
 	function (styles, config) {
 		return _elm_lang$core$Native_Utils.update(
@@ -11327,7 +10688,6 @@
 					_1: config.style
 				}
 			});
->>>>>>> 01886fb9
 	});
 var _terezka$elm_plot$Plot_Label$opacity = F2(
 	function (opacity, config) {
@@ -11385,51 +10745,11 @@
 				}
 			});
 	});
-<<<<<<< HEAD
-var _terezka$elm_plot$Plot$Y = {ctor: 'Y'};
-var _terezka$elm_plot$Plot$X = {ctor: 'X'};
-var _terezka$elm_plot$Plot$Scatter = function (a) {
-	return {ctor: 'Scatter', _0: a};
-};
-var _terezka$elm_plot$Plot$scatter = F2(
-	function (attrs, points) {
-		var config = A3(
-			_elm_lang$core$List$foldr,
-			F2(
-				function (x, y) {
-					return x(y);
-				}),
-			_terezka$elm_plot$Plot$defaultScatterConfig,
-			attrs);
-		return _terezka$elm_plot$Plot$Scatter(
-			_elm_lang$core$Native_Utils.update(
-				config,
-				{points: points}));
-	});
-var _terezka$elm_plot$Plot$Area = function (a) {
-	return {ctor: 'Area', _0: a};
-};
-var _terezka$elm_plot$Plot$area = F2(
-	function (attrs, points) {
-		var config = A3(
-			_elm_lang$core$List$foldr,
-			F2(
-				function (x, y) {
-					return x(y);
-				}),
-			_terezka$elm_plot$Plot$defaultAreaConfig,
-			attrs);
-		return _terezka$elm_plot$Plot$Area(
-			_elm_lang$core$Native_Utils.update(
-				config,
-				{points: points}));
-=======
 var _terezka$elm_plot$Plot_Label$classes = F2(
 	function (classes, config) {
 		return _elm_lang$core$Native_Utils.update(
 			config,
 			{classes: classes});
->>>>>>> 01886fb9
 	});
 var _terezka$elm_plot$Plot_Label$displace = F2(
 	function (displace, config) {
@@ -11480,27 +10800,10 @@
 		config,
 		{position: _terezka$elm_plot$Internal_Axis$Highest});
 };
-<<<<<<< HEAD
-var _terezka$elm_plot$Plot$defaultAxisConfig = {
-	toTickValues: _terezka$elm_plot$Plot$toTickValuesAuto,
-	tickView: _terezka$elm_plot$Plot$defaultTickView(_terezka$elm_plot$Plot$defaultTickViewConfig),
-	labelValues: _terezka$elm_plot$Plot$LabelCustomFilter(
-		F2(
-			function (a, b) {
-				return true;
-			})),
-	labelView: _terezka$elm_plot$Plot$defaultLabelView(_terezka$elm_plot$Plot$defaultLabelViewConfig),
-	style: {ctor: '[]'},
-	classes: {ctor: '[]'},
-	axisLineStyle: {ctor: '[]'},
-	axisCrossing: false,
-	orientation: _terezka$elm_plot$Plot$X
-=======
 var _terezka$elm_plot$Plot_Axis$positionLowest = function (config) {
 	return _elm_lang$core$Native_Utils.update(
 		config,
 		{position: _terezka$elm_plot$Internal_Axis$Lowest});
->>>>>>> 01886fb9
 };
 var _terezka$elm_plot$Plot_Axis$anchorInside = function (config) {
 	return _elm_lang$core$Native_Utils.update(
@@ -11546,52 +10849,6 @@
 			},
 			_p1.customAttrs));
 };
-<<<<<<< HEAD
-var _terezka$elm_plot$Plot$getLastGetTickValues = F2(
-	function (orientation, elements) {
-		return function (_) {
-			return _.toTickValues;
-		}(
-			A2(
-				_elm_lang$core$Maybe$withDefault,
-				_terezka$elm_plot$Plot$defaultAxisConfig,
-				A3(
-					_elm_lang$core$List$foldl,
-					_terezka$elm_plot$Plot$getAxisConfig(orientation),
-					_elm_lang$core$Maybe$Nothing,
-					elements)));
-	});
-var _terezka$elm_plot$Plot$getPlotProps = F2(
-	function (_p79, elements) {
-		var _p80 = _p79;
-		var _p81 = _p80.size;
-		var width = _p81._0;
-		var height = _p81._1;
-		var _p82 = _elm_lang$core$List$unzip(
-			A3(
-				_elm_lang$core$List$foldr,
-				_terezka$elm_plot$Plot$collectPoints,
-				{ctor: '[]'},
-				elements));
-		var xValues = _p82._0;
-		var yValues = _p82._1;
-		var xScale = A3(
-			_terezka$elm_plot$Plot$getScales,
-			width,
-			{ctor: '_Tuple2', _0: 0, _1: 0},
-			xValues);
-		var xTicks = A3(_terezka$elm_plot$Plot$getLastGetTickValues, _terezka$elm_plot$Plot$X, elements, xScale);
-		var yScale = A3(_terezka$elm_plot$Plot$getScales, height, _p80.padding, yValues);
-		var yTicks = A3(_terezka$elm_plot$Plot$getLastGetTickValues, _terezka$elm_plot$Plot$Y, elements, yScale);
-		return {
-			scale: xScale,
-			oppositeScale: yScale,
-			toSvgCoords: A2(_terezka$elm_plot$Plot$toSvgCoordsX, xScale, yScale),
-			oppositeToSvgCoords: A2(_terezka$elm_plot$Plot$toSvgCoordsY, xScale, yScale),
-			ticks: xTicks,
-			oppositeTicks: yTicks
-		};
-=======
 var _terezka$elm_plot$Internal_Grid$getValues = F2(
 	function (tickValues, values) {
 		var _p2 = values;
@@ -11600,7 +10857,6 @@
 		} else {
 			return _p2._0;
 		}
->>>>>>> 01886fb9
 	});
 var _terezka$elm_plot$Internal_Grid$viewLines = F2(
 	function (_p4, _p3) {
@@ -11774,41 +11030,6 @@
 		return _elm_lang$core$Native_Utils.update(
 			config,
 			{
-<<<<<<< HEAD
-				values: _terezka$elm_plot$Plot$GridCustomValues(values)
-			});
-	});
-var _terezka$elm_plot$Plot$GridMirrorTicks = {ctor: 'GridMirrorTicks'};
-var _terezka$elm_plot$Plot$defaultGridConfig = {
-	values: _terezka$elm_plot$Plot$GridMirrorTicks,
-	style: {ctor: '[]'},
-	classes: {ctor: '[]'},
-	orientation: _terezka$elm_plot$Plot$X
-};
-var _terezka$elm_plot$Plot$horizontalGrid = function (attrs) {
-	return _terezka$elm_plot$Plot$Grid(
-		A3(
-			_elm_lang$core$List$foldr,
-			F2(
-				function (x, y) {
-					return x(y);
-				}),
-			_terezka$elm_plot$Plot$defaultGridConfig,
-			attrs));
-};
-var _terezka$elm_plot$Plot$verticalGrid = function (attrs) {
-	return _terezka$elm_plot$Plot$Grid(
-		A3(
-			_elm_lang$core$List$foldr,
-			F2(
-				function (x, y) {
-					return x(y);
-				}),
-			_elm_lang$core$Native_Utils.update(
-				_terezka$elm_plot$Plot$defaultGridConfig,
-				{orientation: _terezka$elm_plot$Plot$Y}),
-			attrs));
-=======
 				style: {
 					ctor: '::',
 					_0: {
@@ -12005,17 +11226,12 @@
 var _terezka$elm_plot$Internal_Pile$calcPilePadding = function (_p4) {
 	var _p5 = _p4;
 	return (_p5.highest - _p5.lowest) / _elm_lang$core$Basics$toFloat((_p5.pointCount - 1) * 2);
->>>>>>> 01886fb9
 };
 var _terezka$elm_plot$Internal_Pile$addPadding = function (_p6) {
 	var _p7 = _p6;
 	var _p8 = _p7;
 	var padding = _terezka$elm_plot$Internal_Pile$calcPilePadding(_p8);
 	return _elm_lang$core$Native_Utils.update(
-<<<<<<< HEAD
-		config,
-		{values: _terezka$elm_plot$Plot$GridMirrorTicks});
-=======
 		_p8,
 		{lowest: _p7.lowest - padding, highest: _p7.highest + padding});
 };
@@ -13984,7 +13200,6 @@
 				}
 			}
 		});
->>>>>>> 01886fb9
 };
 
 var _terezka$elm_plot$PlotScatter$code = '\n    view : Svg.Svg a\n    view =\n        plot\n            [ size Common.plotSize\n            , margin ( 10, 20, 40, 40 )\n            ]\n            [ scatter\n                [ Scatter.stroke Common.pinkStroke\n                , Scatter.fill Common.pinkFill\n                , Scatter.radius 8\n                ]\n                data\n            , xAxis\n                [ Axis.line\n                    [ Line.stroke Common.axisColor ]\n                , Axis.tick\n                    [ Tick.delta 2 ]\n                ]\n            ]\n    ';
@@ -14551,95 +13766,8 @@
 var _terezka$elm_plot$PlotTicks$title = 'Custom ticks and labels';
 var _terezka$elm_plot$PlotTicks$plotExample = {title: _terezka$elm_plot$PlotTicks$title, code: _terezka$elm_plot$PlotTicks$code, view: _terezka$elm_plot$PlotTicks$view, fileName: _terezka$elm_plot$PlotTicks$fileName};
 
-<<<<<<< HEAD
-var _terezka$elm_plot$ScatterChart$code = '\n    chart : Svg.Svg a\n    chart =\n        plot\n            [ size ( 600, 250 ) ]\n            [ scatter\n                [ scatterStyle\n                    [ ( \"stroke\", Colors.pinkStroke )\n                    , ( \"fill\", Colors.pinkFill )\n                    ]\n                , scatterRadius 8\n                ]\n                data\n            , xAxis [ axisStyle [ ( \"stroke\", Colors.axisColor ) ] ]\n            ]\n    ';
-var _terezka$elm_plot$ScatterChart$data = {
-	ctor: '::',
-	_0: {ctor: '_Tuple2', _0: 0, _1: 20},
-	_1: {
-		ctor: '::',
-		_0: {ctor: '_Tuple2', _0: 1, _1: 15},
-		_1: {
-			ctor: '::',
-			_0: {ctor: '_Tuple2', _0: 2, _1: 20},
-			_1: {
-				ctor: '::',
-				_0: {ctor: '_Tuple2', _0: 3, _1: 20},
-				_1: {
-					ctor: '::',
-					_0: {ctor: '_Tuple2', _0: 4, _1: 31},
-					_1: {
-						ctor: '::',
-						_0: {ctor: '_Tuple2', _0: 5, _1: 36},
-						_1: {
-							ctor: '::',
-							_0: {ctor: '_Tuple2', _0: 6, _1: 35},
-							_1: {
-								ctor: '::',
-								_0: {ctor: '_Tuple2', _0: 7, _1: 40},
-								_1: {ctor: '[]'}
-							}
-						}
-					}
-				}
-			}
-		}
-	}
-};
-var _terezka$elm_plot$ScatterChart$chart = A2(
-	_terezka$elm_plot$Plot$plot,
-	{
-		ctor: '::',
-		_0: _terezka$elm_plot$Plot$size(
-			{ctor: '_Tuple2', _0: 600, _1: 250}),
-		_1: {ctor: '[]'}
-	},
-	{
-		ctor: '::',
-		_0: A2(
-			_terezka$elm_plot$Plot$scatter,
-			{
-				ctor: '::',
-				_0: _terezka$elm_plot$Plot$scatterStyle(
-					{
-						ctor: '::',
-						_0: {ctor: '_Tuple2', _0: 'stroke', _1: _terezka$elm_plot$Colors$pinkStroke},
-						_1: {
-							ctor: '::',
-							_0: {ctor: '_Tuple2', _0: 'fill', _1: _terezka$elm_plot$Colors$pinkFill},
-							_1: {ctor: '[]'}
-						}
-					}),
-				_1: {
-					ctor: '::',
-					_0: _terezka$elm_plot$Plot$scatterRadius(8),
-					_1: {ctor: '[]'}
-				}
-			},
-			_terezka$elm_plot$ScatterChart$data),
-		_1: {
-			ctor: '::',
-			_0: _terezka$elm_plot$Plot$xAxis(
-				{
-					ctor: '::',
-					_0: _terezka$elm_plot$Plot$axisStyle(
-						{
-							ctor: '::',
-							_0: {ctor: '_Tuple2', _0: 'stroke', _1: _terezka$elm_plot$Colors$axisColor},
-							_1: {ctor: '[]'}
-						}),
-					_1: {ctor: '[]'}
-				}),
-			_1: {ctor: '[]'}
-		}
-	});
-
-var _terezka$elm_plot$MultiAreaChart$code = '\n    chart : Svg.Svg a\n    chart =\n        plot\n            [ size ( 600, 250 ) ]\n            [ area\n                [ areaStyle\n                    [ ( \"stroke\", Colors.skinStroke )\n                    , ( \"fill\", Colors.skinFill )\n                    ]\n                ]\n                data1\n            , area\n                [ areaStyle\n                    [ ( \"stroke\", Colors.blueStroke )\n                    , ( \"fill\", Colors.blueFill )\n                    ]\n                ]\n                data2\n            , xAxis\n                [ axisStyle [ ( \"stroke\", Colors.axisColor ) ]\n                , tickDelta 10\n                ]\n            ]\n    ';
-var _terezka$elm_plot$MultiAreaChart$data2 = {
-=======
 var _terezka$elm_plot$PlotBars$code = '\n    view : Svg.Svg a\n    view =\n        plot\n            [ size Common.plotSize\n            , margin ( 10, 20, 40, 20 )\n            ]\n            [ pile\n                [ Pile.maxBarWidthPer 85 ]\n                [ Pile.bars\n                    [ Bars.fill Common.blueFill ]\n                    data1\n                , Pile.bars\n                    [ Bars.fill Common.skinFill ]\n                    data2\n                , Pile.bars\n                    [ Bars.fill Common.pinkFill ]\n                    data3\n                ]\n            , xAxis\n                [ Axis.line [ Line.stroke Common.axisColor ]\n                , Axis.tick [ Tick.delta 1 ]\n                , Axis.label\n                    [ Label.view\n                        [ Label.format formatter\n                        , Label.stroke \"#969696\"\n                        ]\n                    ]\n                ]\n            ]\n    ';
 var _terezka$elm_plot$PlotBars$labels = {
->>>>>>> 01886fb9
 	ctor: '::',
 	_0: {ctor: '_Tuple2', _0: 0, _1: 'A'},
 	_1: {
@@ -15606,86 +14734,6 @@
 									_0: A2(_terezka$elm_plot$Docs$viewPlot, model, _terezka$elm_plot$PlotArea$plotExample),
 									_1: {
 										ctor: '::',
-<<<<<<< HEAD
-										_0: A4(_terezka$elm_plot$Docs$viewTitle, model, 'Scatter Chart', 'ScatterChart', _terezka$elm_plot$ScatterChart$code),
-										_1: {
-											ctor: '::',
-											_0: _terezka$elm_plot$ScatterChart$chart,
-											_1: {
-												ctor: '::',
-												_0: A4(_terezka$elm_plot$Docs$viewTitle, model, 'Line Chart', 'MultiLineChart', _terezka$elm_plot$MultiLineChart$code),
-												_1: {
-													ctor: '::',
-													_0: _terezka$elm_plot$MultiLineChart$chart,
-													_1: {
-														ctor: '::',
-														_0: A4(_terezka$elm_plot$Docs$viewTitle, model, 'Grid', 'GridChart', _terezka$elm_plot$GridChart$code),
-														_1: {
-															ctor: '::',
-															_0: _terezka$elm_plot$GridChart$chart,
-															_1: {
-																ctor: '::',
-																_0: A4(_terezka$elm_plot$Docs$viewTitle, model, 'Custom ticks and labels', 'CustomTickChart', _terezka$elm_plot$CustomTickChart$code),
-																_1: {
-																	ctor: '::',
-																	_0: _terezka$elm_plot$CustomTickChart$chart,
-																	_1: {
-																		ctor: '::',
-																		_0: A4(_terezka$elm_plot$Docs$viewTitle, model, 'Composable', 'ComposedChart', _terezka$elm_plot$ComposedChart$code),
-																		_1: {
-																			ctor: '::',
-																			_0: _terezka$elm_plot$ComposedChart$chart,
-																			_1: {
-																				ctor: '::',
-																				_0: A2(
-																					_elm_lang$html$Html$div,
-																					{
-																						ctor: '::',
-																						_0: _elm_lang$html$Html_Attributes$style(
-																							{
-																								ctor: '::',
-																								_0: {ctor: '_Tuple2', _0: 'margin', _1: '100px auto 30px'},
-																								_1: {
-																									ctor: '::',
-																									_0: {ctor: '_Tuple2', _0: 'font-size', _1: '14px'},
-																									_1: {ctor: '[]'}
-																								}
-																							}),
-																						_1: {ctor: '[]'}
-																					},
-																					{
-																						ctor: '::',
-																						_0: _elm_lang$html$Html$text('Made by '),
-																						_1: {
-																							ctor: '::',
-																							_0: A2(
-																								_elm_lang$html$Html$a,
-																								{
-																									ctor: '::',
-																									_0: _elm_lang$html$Html_Attributes$href('https://twitter.com/terexka'),
-																									_1: {
-																										ctor: '::',
-																										_0: _elm_lang$html$Html_Attributes$style(
-																											{
-																												ctor: '::',
-																												_0: {ctor: '_Tuple2', _0: 'color', _1: '#84868a'},
-																												_1: {ctor: '[]'}
-																											}),
-																										_1: {ctor: '[]'}
-																									}
-																								},
-																								{
-																									ctor: '::',
-																									_0: _elm_lang$html$Html$text('@terexka'),
-																									_1: {ctor: '[]'}
-																								}),
-																							_1: {ctor: '[]'}
-																						}
-																					}),
-																				_1: {ctor: '[]'}
-																			}
-																		}
-=======
 										_0: A2(_terezka$elm_plot$Docs$viewPlot, model, _terezka$elm_plot$PlotGrid$plotExample),
 										_1: {
 											ctor: '::',
@@ -15735,7 +14783,6 @@
 																				_1: {ctor: '[]'}
 																			}),
 																		_1: {ctor: '[]'}
->>>>>>> 01886fb9
 																	}
 																}),
 															_1: {ctor: '[]'}
