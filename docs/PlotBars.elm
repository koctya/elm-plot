module PlotBars exposing (plotExample)

import Svg
import Plot exposing (..)
import Plot.Bars as Bars
import Plot.Axis as Axis
import Plot.Tick as Tick
import Plot.Label as Label
import Plot.Line as Line
import Common exposing (..)


plotExample : PlotExample msg
plotExample =
    { title = title
    , code = code
    , view = ViewStatic view
    , id = id
    }


title : String
title =
    "Bars"


id : String
id =
    "PlotBars"


view : Svg.Svg a
view =
    plot
        [ size Common.plotSize
        , margin ( 10, 20, 40, 30 )
        , padding ( 0, 20 )
        , rangeLowest (min -0.5)
        , rangeHighest (\h -> h + 0.5)
        ]
        [ bars
<<<<<<< HEAD
            [ Bars.maxBarWidthPer 85
=======
            [ Bars.maxBarWidth 20
            , Bars.stackByY
>>>>>>> 4014add1
            ]
            [ [ Bars.fill Common.blueFill ]
            , [ Bars.fill Common.skinFill ]
            , [ Bars.fill Common.pinkFill ]
            ]
<<<<<<< HEAD
            [ [ 5, 3, 1 ]
            , [ 2, 1, 4 ]
            , [ 4, 2, 1 ]
            , [ 4, 5, 2 ]
            ]
=======
            (Bars.toBarData
                { yValues = .values
                , xValue = Nothing
                }
                [ { values = [ 1, 3, 2 ] }
                , { values = [ 2, 1, 4 ] }
                , { values = [ 4, 2, 1 ] }
                , { values = [ 4, 5, 2 ] }
                ]
            )
>>>>>>> 4014add1
        , xAxis
            [ Axis.line [ Line.stroke Common.axisColor ]
            , Axis.tick [ Tick.delta 1 ]
            , Axis.label
                [ Label.view
                    [ Label.formatFromList [ "1st", "2nd", "3rd", "4th" ]
                    ]
                ]
            ]
        ]


code : String
code =
    """
    view : Svg.Svg a
    view =
        plot
            [ size Common.plotSize
            , margin ( 10, 20, 40, 20 )
            ]
            [ bars
                [ Bars.maxBarWidthPer 85 ]
                [ [ Bars.fill Common.blueFill ]
                , [ Bars.fill Common.skinFill ]
                , [ Bars.fill Common.pinkFill ]
                ]
                [ [ 1, 4, 5, 2 ]
                , [ 2, 1, 3, 5 ]
                , [ 4, 5, 2, 1 ]
                , [ 4, 5, 2, 3 ]
                ]
            , xAxis
                [ Axis.line [ Line.stroke Common.axisColor ]
                , Axis.tick [ Tick.delta 1 ]
                , Axis.label
                    [ Label.view
                        [ Label.stroke "#969696"
                        , Label.formatFromList [ "1st", "2nd", "3rd", "4th" ]
                        ]
                    ]
                ]
            ]
    """<|MERGE_RESOLUTION|>--- conflicted
+++ resolved
@@ -39,24 +39,13 @@
         , rangeHighest (\h -> h + 0.5)
         ]
         [ bars
-<<<<<<< HEAD
-            [ Bars.maxBarWidthPer 85
-=======
             [ Bars.maxBarWidth 20
             , Bars.stackByY
->>>>>>> 4014add1
             ]
             [ [ Bars.fill Common.blueFill ]
             , [ Bars.fill Common.skinFill ]
             , [ Bars.fill Common.pinkFill ]
             ]
-<<<<<<< HEAD
-            [ [ 5, 3, 1 ]
-            , [ 2, 1, 4 ]
-            , [ 4, 2, 1 ]
-            , [ 4, 5, 2 ]
-            ]
-=======
             (Bars.toBarData
                 { yValues = .values
                 , xValue = Nothing
@@ -67,7 +56,6 @@
                 , { values = [ 4, 5, 2 ] }
                 ]
             )
->>>>>>> 4014add1
         , xAxis
             [ Axis.line [ Line.stroke Common.axisColor ]
             , Axis.tick [ Tick.delta 1 ]
