--- conflicted
+++ resolved
@@ -76,30 +76,9 @@
             [ text "https://github.com/terezka/elm-plot" ]
           ]
         , div [ style [ ( "margin", "60px auto 10px" ) ] ] [ text "Simple Area Chart" ]
-<<<<<<< HEAD
         , areaChart
         , div [ style [ ( "margin", "60px auto 10px" ) ] ] [ text "Multi Area Chart" ]
         , multiAreaChart
-=======
-        , plot
-          [ size ( 600, 250 ) ]
-          [ area [ areaStyle [ ( "stroke", "#cfd8ea" ), ( "fill", "#e4eeff") ] ] data1
-          , xAxis
-              [ axisLineStyle [ ( "stroke", "#7F7F7F" ) ]
-              , tickList [ 0, 1, 2, 3, 4, 5, 6, 7 ]
-              ]
-          ]
-        , div [ style [ ( "margin", "60px auto 10px" ) ] ] [ text "Multi Area Chart" ]
-        , plot
-          [ size ( 600, 250 ) ]
-          [ area [ areaStyle [ ( "stroke", "#cfd8ea" ), ( "fill", "#e4eeff") ] ] data2
-          , area [ areaStyle [ ( "stroke", "#e6d7ce" ), ( "fill", "#feefe5") ] ] data3
-          , xAxis
-              [ axisLineStyle [ ( "stroke", "#7F7F7F" ) ]
-              , amountOfTicks 6
-              ]
-          ]
->>>>>>> 518fb252
         , div [ style [ ( "margin", "60px auto 10px" ) ] ] [ text "Line Chart" ]
         , plot
           [ size ( 600, 250 ) ]
