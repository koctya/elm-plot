--- conflicted
+++ resolved
@@ -3,16 +3,6 @@
 import Svg
 import Svg.Events
 import Svg.Attributes
-<<<<<<< HEAD
-import Plot exposing (..)
-import AreaChart exposing (..)
-import ScatterChart exposing (..)
-import MultiAreaChart exposing (..)
-import GridChart exposing (..)
-import MultiLineChart exposing (..)
-import CustomTickChart exposing (..)
-import ComposedChart exposing (..)
-=======
 import Html exposing (Html, div, text, h1, img, a, br, span, code, pre, p)
 import Html.Attributes exposing (style, src, href, class, classList, id)
 import Html.Events exposing (onClick)
@@ -26,7 +16,6 @@
 import PlotBars
 import PlotSticky
 import PlotHint
->>>>>>> 01886fb9
 
 
 -- MODEL
@@ -136,22 +125,6 @@
                 [ href "https://github.com/terezka/elm-plot" ]
                 [ text "Github" ]
             ]
-<<<<<<< HEAD
-        , viewTitle model "Simple Area Chart" "AreaChart" AreaChart.code
-        , AreaChart.chart
-        , viewTitle model "Multi Area Chart" "MultiAreaChart" MultiAreaChart.code
-        , MultiAreaChart.chart
-        , viewTitle model "Scatter Chart" "ScatterChart" ScatterChart.code
-        , ScatterChart.chart
-        , viewTitle model "Line Chart" "MultiLineChart" MultiLineChart.code
-        , MultiLineChart.chart
-        , viewTitle model "Grid" "GridChart" GridChart.code
-        , GridChart.chart
-        , viewTitle model "Custom ticks and labels" "CustomTickChart" CustomTickChart.code
-        , CustomTickChart.chart
-        , viewTitle model "Composable" "ComposedChart" ComposedChart.code
-        , ComposedChart.chart
-=======
           --, div [ id "overlay-background" ] []
         , Html.map (PlotInteraction EverythingExample) <| PlotComposed.view model.everythingExample
         , viewPlot model PlotScatter.plotExample
@@ -162,7 +135,6 @@
         , viewPlot model PlotTicks.plotExample
         , viewPlot model PlotSticky.plotExample
         , viewPlotInteractive model model.hintExample PlotHint.plotExample
->>>>>>> 01886fb9
         , div
             [ class "view__footer" ]
             [ text "Made by "
